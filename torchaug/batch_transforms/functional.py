from __future__ import annotations

import math

import torch
from torch import Tensor
from torch.nn.functional import conv2d
from torch.nn.functional import pad as torch_pad
from torchvision.transforms._functional_tensor import (_assert_image_tensor,
                                                       _cast_squeeze_in,
                                                       _cast_squeeze_out,
                                                       _hsv2rgb, _max_value,
                                                       _rgb2hsv,
                                                       convert_image_dtype,
                                                       rgb_to_grayscale)
from torchvision.utils import _log_api_usage_once

from torchaug.batch_transforms._utils import (_assert_batch_channels,
                                              _assert_batch_images_tensor,
<<<<<<< HEAD
                                              get_batched_img_dimensions)
from torchaug.transforms._utils import _assert_tensor
=======
                                              get_batched_dimensions)
from torchaug.transforms._utils import _assert_tensor, transfer_on_device
>>>>>>> c9eb5d12


def _get_batch_gaussian_kernel1d(
    kernel_size: int, sigma: float, dtype: torch.dtype, device: torch.device
) -> Tensor:
    ksize_half = (kernel_size - 1) * 0.5

    x = (
        torch.linspace(
            -ksize_half, ksize_half, steps=kernel_size, dtype=dtype, device=device
        )
        .view(1, -1)
        .expand(sigma.shape[0], -1)
    )
    pdf = torch.exp(-0.5 * (x / sigma).pow(2))
    kernel1d = pdf / pdf.sum(-1, keepdim=True)

    return kernel1d


def _get_batch_gaussian_kernel2d(
    kernel_size: list[int], sigma: list[float], dtype: torch.dtype, device: torch.device
) -> Tensor:
    kernel1d_x = _get_batch_gaussian_kernel1d(
        kernel_size[0], sigma[:, 0, None], dtype, device
    )[..., None]
    kernel1d_y = _get_batch_gaussian_kernel1d(
        kernel_size[1], sigma[:, 1, None], dtype, device
    )[..., None]
    kernel2d = kernel1d_y * kernel1d_x.view(-1, 1, kernel_size[0])
    return kernel2d


def _batch_blend(img1: Tensor, img2: Tensor, ratio: Tensor) -> Tensor:
    ratio = ratio.float()
    bound = _max_value(img1.dtype)

    ratio = ratio.view(-1, *[1 for _ in range(img1.ndim - 1)])

    return (ratio * img1 + (1.0 - ratio) * img2).clamp(0, bound).to(img1.dtype)


def batch_adjust_brightness(
    imgs: Tensor, brightness_factor: float | Tensor, value_check: bool = False
) -> Tensor:
    """Adjust brightness of a batch of images.

    Args:
        imgs (Tensor): Batch of images to be adjusted. It is expected to be in [B, ..., 1 or 3, H, W] format,
            where ... means it can have an arbitrary number of dimensions.
        brightness_factor (float, Tensor):  How much to adjust the brightness. Can be
            any 1 or B non-negative number. 0 gives a black image, 1 gives the
            original image while 2 increases the brightness by a factor of 2.
        value_check (bool, optional): Bool to perform tensor value check.
            Might cause slow down on some devices because of synchronization or large batch size. Default, False.

    Returns:
        Tensor: Brightness adjusted batch of images.
    """
    if not torch.jit.is_scripting() and not torch.jit.is_tracing():
        _log_api_usage_once(batch_adjust_brightness)

    _assert_tensor(imgs)
    _assert_batch_images_tensor(imgs)
    _assert_batch_channels(imgs, [1, 3])

    batch_size = imgs.shape[0]

    if isinstance(brightness_factor, float):
        if brightness_factor < 0.0:
            raise ValueError(f"brightness_factor is not non-negative.")
        brightness_factor = torch.tensor(brightness_factor, device=imgs.device).expand(
            batch_size
        )
    elif isinstance(brightness_factor, torch.Tensor):
        brightness_factor = transfer_on_device(brightness_factor, imgs.device, True)
        if value_check and not torch.all(torch.ge(brightness_factor, 0)):
            raise ValueError(f"brightness_factor is not non-negative.")
        if brightness_factor.numel() == 1:
            brightness_factor = brightness_factor.expand(batch_size)
        elif brightness_factor.numel() != batch_size:
            raise ValueError(
                f"brightness_factor tensor should contain 1 or B elements."
            )
    else:
        raise TypeError(f"brightness_factor should be a float or Tensor.")

    return _batch_blend(imgs, torch.zeros_like(imgs), brightness_factor)


def batch_adjust_contrast(
    imgs: Tensor, contrast_factor: Tensor, value_check: bool = False
) -> Tensor:
    """Adjust contrast of a batch of images.

    Args:
        imgs (Tensor): Batch of images to be adjusted. It is expected to be in [B, ..., 1 or 3, H, W] format,
            where ... means it can have an arbitrary number dimensions.
        contrast_factor (float, Tensor): How much to adjust the contrast. Can be any
            1 or B non-negative number. 0 gives a solid gray image, 1 gives the
            original image while 2 increases the contrast by a factor of 2.
        value_check (bool, optional): Bool to perform tensor value check.
            Might cause slow down on some devices because of synchronization. Default, False.

    Returns:
        Tensor: Contrast adjusted batch of images.
    """
    if not torch.jit.is_scripting() and not torch.jit.is_tracing():
        _log_api_usage_once(batch_adjust_contrast)

    _assert_tensor(imgs)
    _assert_batch_images_tensor(imgs)
    _assert_batch_channels(imgs, [1, 3])

    batch_size = imgs.shape[0]

    if isinstance(contrast_factor, float):
        if contrast_factor < 0.0:
            raise ValueError(f"contrast_factor is not non-negative.")
        contrast_factor = torch.tensor(contrast_factor, device=imgs.device).expand(
            batch_size
        )
    elif isinstance(contrast_factor, torch.Tensor):
        contrast_factor = transfer_on_device(contrast_factor, imgs.device, True)
        if value_check and not torch.all(torch.ge(contrast_factor, 0)):
            raise ValueError(f"contrast_factor is not non-negative.")
        if contrast_factor.numel() == 1:
            contrast_factor = contrast_factor.expand(batch_size)
        elif contrast_factor.numel() != batch_size:
            raise ValueError(f"contrast_factor tensor should contain 1 or B elements.")
    else:
        raise TypeError(f"contrast_factor should be a float or Tensor.")

    c = get_batched_img_dimensions(imgs)[1]
    dtype = imgs.dtype if torch.is_floating_point(imgs) else torch.float32
    if c == 3:
        mean = torch.mean(
            rgb_to_grayscale(imgs).to(dtype), dim=(-3, -2, -1), keepdim=True
        )
    else:
        mean = torch.mean(imgs.to(dtype), dim=(-3, -2, -1), keepdim=True)

    return _batch_blend(imgs, mean, contrast_factor)


def batch_adjust_hue(
    imgs: Tensor, hue_factor: float | Tensor, value_check: bool = False
) -> Tensor:
    """Adjust hue of a batch of images.

    The image hue is adjusted by converting the image to HSV and
    cyclically shifting the intensities in the hue channel (H).
    The image is then converted back to original image mode.

    `hue_factor` is the amount of shift in H channel and must be in the
    interval `[-0.5, 0.5]`.

    See `Hue`_ for more details.

    .. _Hue: https://en.wikipedia.org/wiki/Hue

    Args:
        imgs (Tensor): Batch of images to be adjusted. It is expected to be in [B, ..., 1 or 3, H, W] format,
            where ... means it can have an arbitrary number of dimensions.
            Note: the pixel values of the input image has to be non-negative for conversion to HSV space;
            thus it does not work if you normalize your image to an interval with negative values,
            or use an interpolation that generates negative values before using this function.
        hue_factor (float, Tensor):  How much to shift the hue channel. Can be 1 or B elements in
            [-0.5, 0.5]. 0.5 and -0.5 give complete reversal of hue channel in
            HSV space in positive and negative direction respectively.
            0 means no shift. Therefore, both -0.5 and 0.5 will give an image
            with complementary colors while 0 gives the original image.
        value_check (bool, optional): Bool to perform tensor value check.
            Might cause slow down on some devices because of synchronization or large batch size. Default, False.

    Returns:
        Tensor: Hue adjusted image.
    """
    if not torch.jit.is_scripting() and not torch.jit.is_tracing():
        _log_api_usage_once(batch_adjust_hue)

    _assert_tensor(imgs)
    _assert_image_tensor(imgs)
    _assert_batch_channels(imgs, [1, 3])

    if get_batched_img_dimensions(imgs)[1] == 1:  # Match PIL behaviour
        return imgs

    batch_size = imgs.shape[0]

    if isinstance(hue_factor, float):
        if not -0.5 <= hue_factor <= 0.5:
            raise ValueError(f"hue_factor is not between -0.5 and 0.5.")
        hue_factor = torch.tensor(hue_factor, device=imgs.device).expand(batch_size)
    elif isinstance(hue_factor, torch.Tensor):
        hue_factor = transfer_on_device(hue_factor, imgs.device, True)
        if value_check and not torch.all(
            torch.logical_and(torch.ge(hue_factor, -0.5), torch.le(hue_factor, 0.5))
        ):
            raise ValueError(f"hue_factor is not between -0.5 and 0.5.")
        if hue_factor.numel() == 1:
            hue_factor = hue_factor.expand(batch_size)
        elif hue_factor.numel() != batch_size:
            raise ValueError(f"hue_factor tensor should contain 1 or B elements.")
    else:
        raise TypeError(f"hue_factor should be a float or Tensor.")

    orig_dtype = imgs.dtype
    imgs = convert_image_dtype(imgs, torch.float32)

    imgs = _rgb2hsv(imgs)
    h, s, v = imgs.unbind(dim=-3)

    hue_factor = hue_factor.view(-1, *[1 for _ in range(h.ndim - 1)])

    h = (h + hue_factor) % 1.0
    imgs = torch.stack((h, s, v), dim=-3)
    imgs_hue_adj = _hsv2rgb(imgs)

    return convert_image_dtype(imgs_hue_adj, orig_dtype)


def batch_adjust_saturation(
    imgs: Tensor, saturation_factor: float | Tensor, value_check: bool = False
) -> Tensor:
    """Adjust color saturation of a batch of images.

    Args:
        imgs (Tensor): Batch of images to be adjusted. It is expected to be in [B, ..., 1 or 3, H, W] format,
            where ... means it can have an arbitrary number of leading dimensions.
        saturation_factor (float, Tensor):  How much to adjust the saturation. Can be 1 or B non-negative elements. 0 will
            give a black and white image, 1 will give the original image while
            2 will enhance the saturation by a factor of 2.
        value_check (bool, optional): Bool to perform tensor value check.
            Might cause slow down on some devices because of synchronization or large batch size. Default, False.

    Returns:
        Tensor: Saturation adjusted batch of images.
    """
    if not torch.jit.is_scripting() and not torch.jit.is_tracing():
        _log_api_usage_once(batch_adjust_saturation)

    _assert_tensor(imgs)
    _assert_image_tensor(imgs)
    _assert_batch_channels(imgs, [1, 3])

    if get_batched_img_dimensions(imgs)[1] == 1:  # Match PIL behaviour
        return imgs

    batch_size = imgs.shape[0]

    if isinstance(saturation_factor, float):
        if saturation_factor < 0.0:
            raise ValueError(f"saturation_factor is not non-negative.")
        saturation_factor = torch.tensor(saturation_factor, device=imgs.device).expand(
            batch_size
        )
    elif isinstance(saturation_factor, torch.Tensor):
        saturation_factor = transfer_on_device(saturation_factor, imgs.device, True)
        if value_check and not torch.all(torch.ge(saturation_factor, 0)):
            raise ValueError(f"saturation_factor is not non-negative.")
        if saturation_factor.numel() == 1:
            saturation_factor = saturation_factor.expand(batch_size)
        elif saturation_factor.numel() != batch_size:
            raise ValueError(
                f"saturation_factor tensor should contain 1 or B elements."
            )
    else:
        raise TypeError(f"saturation_factor should be a float or Tensor.")

    return _batch_blend(imgs, rgb_to_grayscale(imgs), saturation_factor)


def batch_gaussian_blur(
    imgs: Tensor,
    kernel_size: int | list[int],
    sigma: int | float | list[int] | list[float] | torch.Tensor | None = None,
    value_check: bool = False,
) -> Tensor:
    """Performs Gaussian blurring on the batch of images by given kernel. If is expected to have [B, ..., H, W]
    shape, where ... means an number of dimensions.

    Args:
        img (Tensor): Image to be blurred
        kernel_size (sequence of ints or int): Gaussian kernel size. Can be a sequence of integers
            like ``(kx, ky)`` or a single integer for square kernels.

            .. note::
                In torchscript mode kernel_size as single int is not supported, use a sequence of
                length 1: ``[ksize, ]``.
        sigma (sequence of floats or ints or int or float or Tensor, optional): Gaussian kernel standard deviation.
            Can be a sequence of floats like ``(sigma_x, sigma_y)`` or a single float to define the
            same sigma in both X/Y directions. If None, then it is computed using
            ``kernel_size`` as ``sigma = 0.3 * ((kernel_size - 1) * 0.5 - 1) + 0.8``.
            If Tensor it is expected to have [B] shape.
            Default, None.
        value_check (bool, optional): Bool to perform tensor value check.
            Might cause slow down on some devices because of synchronization or large batch size. Default, False.

    Returns:
        Tensor: Gaussian Blurred version of the image.
    """

    if not torch.jit.is_scripting() and not torch.jit.is_tracing():
        _log_api_usage_once(batch_gaussian_blur)

    _assert_tensor(imgs)
    _assert_batch_images_tensor(imgs)

    if not isinstance(kernel_size, (int, list, tuple)):
        raise TypeError(
            f"kernel_size should be int or a sequence of integers. Got {type(kernel_size)}."
        )
    if isinstance(kernel_size, int):
        kernel_size = [kernel_size, kernel_size]
    if len(kernel_size) != 2:
        raise ValueError(
            f"If kernel_size is a sequence its length should be 2. Got {len(kernel_size)}."
        )
    for ksize in kernel_size:
        if ksize % 2 == 0 or ksize < 0:
            raise ValueError(
                f"kernel_size should have odd and positive integers. Got {kernel_size}."
            )

    batch_size = imgs.shape[0]
    if sigma is None:
        sigma_t = torch.tensor(
            [[ksize * 0.15 + 0.35 for ksize in kernel_size]], device=imgs.device
        ).expand((batch_size, 2))
    else:
        if isinstance(sigma, (list, tuple)):
            length = len(sigma)
            if length == 1:
                s = float(sigma[0])
                sigma_t = torch.tensor([[s, s]], device=imgs.device).expand(
                    (batch_size, 2)
                )
            elif length != 2:
                raise ValueError(
                    f"If sigma is a sequence, its length should be 2. Got {length}."
                )
            else:
                sigma_t = torch.tensor([list(sigma)], device=imgs.device).expand(
                    (batch_size, 2)
                )
        elif isinstance(sigma, (int, float)):
            s = float(sigma)
            sigma_t = torch.tensor([[s, s]], device=imgs.device).expand((batch_size, 2))
        elif isinstance(sigma, torch.Tensor):
            sigma_t = transfer_on_device(sigma, imgs.device, non_blocking=True)

            dim_sigma = sigma_t.ndim
            if dim_sigma in [0, 1]:
                sigma_t = sigma_t.view(-1, 1)
            elif dim_sigma != 2:
                raise ValueError(
                    f"If sigma is a tensor, its dimension should be 0, 1 or 2. Got {dim_sigma}."
                )

            len_sigma, feature_dim_sigma = sigma_t.shape

            if len_sigma == 1:
                sigma_t = sigma_t.view(1, -1).expand((batch_size, feature_dim_sigma))
            elif len_sigma != batch_size:
                raise ValueError(
                    f"If sigma is a tensor, it should contain one or batch size elements. Got {len_sigma}."
                )

            if feature_dim_sigma == 1:
                sigma_t = sigma_t.view(-1, 1).expand((batch_size, 2))
            elif feature_dim_sigma != 2:
                raise ValueError(
                    f"If sigma is a tensor, it should have a feature dim of size one or two. Got {feature_dim_sigma}."
                )

        else:
            raise TypeError(
                f"sigma should be either int, float or sequence of floats or int or tensor. Got {type(sigma)}."
            )

    if (
        (isinstance(sigma, (float, int)) and sigma <= 0)
        or (isinstance(sigma, (list, tuple)) and any([s <= 0 for s in sigma]))
        or (
            isinstance(sigma, (torch.Tensor))
            and value_check
            and not torch.all(torch.gt(sigma, 0))
        )
    ):
        raise ValueError(f"sigma should have positive values.")

    dtype = imgs.dtype if torch.is_floating_point(imgs) else torch.float32

    b, *rest_dims, h, w = imgs.shape
    imgs = imgs.reshape(b, math.prod(rest_dims), h, w)

    device = imgs.device
    kernel = _get_batch_gaussian_kernel2d(
        kernel_size, sigma_t, dtype=dtype, device=device
    )
    kernel = kernel[:, None, ...]
    kernel = kernel.expand(-1, imgs.shape[-3], kernel_size[0], kernel_size[1])
    kernel = kernel.reshape(-1, 1, kernel_size[0], kernel_size[1])

    imgs, need_cast, need_squeeze, out_dtype = _cast_squeeze_in(imgs, [kernel.dtype])

    # padding = (left, right, top, bottom)
    padding = [
        kernel_size[0] // 2,
        kernel_size[0] // 2,
        kernel_size[1] // 2,
        kernel_size[1] // 2,
    ]
    imgs = torch_pad(imgs, padding, mode="reflect")
    imgs = imgs.view(-1, kernel.size(0), imgs.size(-2), imgs.size(-1))
    imgs = conv2d(imgs, kernel, groups=imgs.shape[-3])

    imgs = _cast_squeeze_out(imgs, need_cast, need_squeeze, out_dtype)

    imgs = imgs.reshape(b, *rest_dims, h, w)

    return imgs<|MERGE_RESOLUTION|>--- conflicted
+++ resolved
@@ -17,13 +17,8 @@
 
 from torchaug.batch_transforms._utils import (_assert_batch_channels,
                                               _assert_batch_images_tensor,
-<<<<<<< HEAD
                                               get_batched_img_dimensions)
-from torchaug.transforms._utils import _assert_tensor
-=======
-                                              get_batched_dimensions)
 from torchaug.transforms._utils import _assert_tensor, transfer_on_device
->>>>>>> c9eb5d12
 
 
 def _get_batch_gaussian_kernel1d(
